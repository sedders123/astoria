"""MQTT Wrapper."""

import asyncio
import logging
from json import loads
from typing import Any, Callable, Coroutine, Dict, List, Match, Optional

import gmqtt
from pydantic import BaseModel

from astoria.common.config import MQTTBrokerInfo
from astoria.common.messages.base import ManagerMessage

from .topic import Topic

LOGGER = logging.getLogger(__name__)

Handler = Callable[[Match[str], str], Coroutine[Any, Any, None]]  # type: ignore


class MQTTWrapper:
    """
    MQTT wrapper class.

    Wraps the functionality that we are using for MQTT, with extra
    sanity checks and validation to make sure that things are less
    likely to go wrong.
    """

    _client: gmqtt.Client

    def __init__(
        self,
        client_name: str,
        broker_info: MQTTBrokerInfo,
        *,
<<<<<<< HEAD
        last_will: Optional[ManagerMessage] = None,
=======
        last_will: Optional[BaseModel],
>>>>>>> 302d255a
        dependencies: List[str] = [],
        no_dependency_event: Optional[asyncio.Event] = None,
    ) -> None:
        self._client_name = client_name
        self._broker_info = broker_info
        self._last_will = last_will
        self._dependencies = dependencies
        self._no_dependency_event = no_dependency_event

        self._dependency_events: Dict[str, asyncio.Event] = {
            name: asyncio.Event() for name in self._dependencies
        }

        self._topic_handlers: Dict[Topic, Handler] = {}

        self._client = gmqtt.Client(
            self._client_name,
            will_message=self.last_will_message,
        )

        self._client.reconnect_retries = 0

        self._client.on_message = self.on_message
        self._client.on_connect = self.on_connect
        self._client.on_disconnect = self.on_disconnect

        self.subscribe("+", self._dependency_message_handler)

    @property
    def is_connected(self) -> bool:
        """Determine if the client connected to the broker."""
        return self._client.is_connected

    @property
    def last_will_message(self) -> Optional[gmqtt.Message]:
        """Last will and testament message for this client."""
        if self._last_will is not None:
            return gmqtt.Message(
                self.mqtt_prefix,
                self._last_will.json(),
                retain=True,
            )
        else:
            return None

    @property
    def mqtt_prefix(self) -> str:
        """The topic prefix for MQTT."""
        return f"{self._broker_info.topic_prefix}/{self._client_name}"

    async def connect(self) -> None:
        """Connect to the broker."""
        if self.is_connected:
            LOGGER.error("Attempting connection, but client is already connected.")
        mqtt_version = gmqtt.constants.MQTTv50
        if self._broker_info.force_protocol_version_3_1:
            mqtt_version = gmqtt.constants.MQTTv311

        await self._client.connect(
            self._broker_info.host,
            port=self._broker_info.port,
            ssl=self._broker_info.enable_tls,
            version=mqtt_version,
        )

    async def disconnect(self) -> None:
        """Disconnect from the broker."""
        if not self.is_connected:
            LOGGER.error(
                "Attempting disconnection, but client is already disconnected.",
            )

        await self._client.disconnect()

        if self.is_connected:
            raise RuntimeError("Disconnection was attempted, but was unsuccessful")

    def on_connect(
        self,
        client: gmqtt.client.Client,
        flags: int,
        rc: int,
        properties: Dict[str, List[int]],
    ) -> None:
        """Callback for mqtt connection."""
        for topic in self._topic_handlers:
            LOGGER.debug(f"Subscribing to {topic}")
            client.subscribe(str(topic))

    def on_disconnect(self, client: gmqtt.client.Client, packet: bytes) -> None:
        """Callback for mqtt disconnection."""
        LOGGER.debug("MQTT client disconnected")
        if self._no_dependency_event is not None:
            self._no_dependency_event.set()

    async def on_message(
        self,
        client: gmqtt.client.Client,
        topic: str,
        payload: bytes,
        qos: int,
        properties: Dict[str, int],
    ) -> gmqtt.constants.PubRecReasonCode:
        """Callback for mqtt messages."""
        LOGGER.debug(f"Message received on {topic} with payload: {payload!r}")
        for t, handler in self._topic_handlers.items():
            match = t.match(topic)
            if match:
                asyncio.ensure_future(self.wait_dependencies())
                LOGGER.debug(f"Calling {handler.__name__} to handle {topic}")
                asyncio.ensure_future(handler(match, payload.decode()))

        return gmqtt.constants.PubRecReasonCode.SUCCESS

    def publish(
        self,
        topic: str,
        payload: BaseModel,
        *,
        retain: bool = False,
    ) -> None:
        """Publish a payload to the broker."""
        if not self.is_connected:
            LOGGER.error(
                "Attempted to publish message, but client is not connected.",
            )

        if len(topic) == 0:
            topic_complete = Topic.parse(self.mqtt_prefix)
        else:
            topic_complete = Topic.parse(f"{self.mqtt_prefix}/{topic}")
        if not topic_complete.is_publishable:
            raise ValueError(f"Cannot public to MQTT topic: {topic_complete}")
        self._client.publish(
            str(topic_complete),
            payload.json(),
            qos=1,
            retain=retain,
        )

    def subscribe(
        self,
        topic: str,
        callback: Handler,
    ) -> None:
        """
        Subscribe to an MQTT Topic.

        Callback is called when a message arrives.

        Should be called before the MQTT wrapper is connected.
        """
        if len(topic) == 0:
            topic_complete = Topic.parse(self.mqtt_prefix)
        else:
            topic_complete = Topic.parse(f"{self._broker_info.topic_prefix}/{topic}")

        self._topic_handlers[topic_complete] = callback

    async def wait_dependencies(self) -> None:
        """Wait for all dependencies."""
        if len(self._dependencies) > 0:
            LOGGER.debug("Waiting for " + ", ".join(self._dependencies))

            tasks = [asyncio.gather(
                *(event.wait() for event in self._dependency_events.values()),
            )]

            if self._no_dependency_event is not None:
                tasks.append(self._no_dependency_event.wait())  # type: ignore

            await asyncio.wait(
                tasks,
                return_when=asyncio.FIRST_COMPLETED,
            )

    @property
    def has_dependencies(self) -> bool:
        """Are the dependencies of the manager available?."""
        return all(event.is_set() for event in self._dependency_events.values())

    async def _dependency_message_handler(
        self,
        match: Match[str],
        payload: str,
    ) -> None:
        """Handle status messages from state managers."""
        manager = match.group(1)
        info = ManagerMessage(**loads(payload))
        LOGGER.debug(f"Status update from {manager}: {info.status}")
        if info.status is ManagerMessage.Status.RUNNING:
            try:
                self._dependency_events[manager].set()
            except KeyError:
                pass
        else:
            if self.has_dependencies and manager in self._dependency_events:
                LOGGER.warning(f"{manager} is unavailable!")
                if self._no_dependency_event is not None:
                    self._no_dependency_event.set()<|MERGE_RESOLUTION|>--- conflicted
+++ resolved
@@ -34,11 +34,7 @@
         client_name: str,
         broker_info: MQTTBrokerInfo,
         *,
-<<<<<<< HEAD
-        last_will: Optional[ManagerMessage] = None,
-=======
         last_will: Optional[BaseModel],
->>>>>>> 302d255a
         dependencies: List[str] = [],
         no_dependency_event: Optional[asyncio.Event] = None,
     ) -> None:
